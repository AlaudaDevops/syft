--- conflicted
+++ resolved
@@ -270,12 +270,8 @@
 	golang.org/x/sys v0.33.0 // indirect
 	golang.org/x/term v0.32.0 // indirect
 	golang.org/x/text v0.26.0 // indirect
-<<<<<<< HEAD
+	golang.org/x/time v0.7.0 // indirect
 	golang.org/x/tools v0.34.0
-=======
-	golang.org/x/time v0.7.0 // indirect
-	golang.org/x/tools v0.34.0 // indirect
->>>>>>> 2bda0864
 	golang.org/x/xerrors v0.0.0-20231012003039-104605ab7028 // indirect
 	google.golang.org/api v0.203.0 // indirect
 	google.golang.org/genproto v0.0.0-20241118233622-e639e219e697 // indirect
